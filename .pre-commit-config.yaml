--- conflicted
+++ resolved
@@ -26,13 +26,8 @@
   rev: 5.11.1
   hooks:
   - id: isort
-<<<<<<< HEAD
-- repo: https://github.com/PyCQA/flake8
-  rev: 3.9.2
-=======
 - repo: https://github.com/pycqa/flake8
   rev: 6.0.0
->>>>>>> 90327d8a
   hooks:
   - id: flake8
     entry: pflake8
